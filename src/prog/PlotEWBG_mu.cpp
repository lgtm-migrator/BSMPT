--- conflicted
+++ resolved
@@ -160,15 +160,7 @@
 }
 
 int main(int argc, char *argv[]) try{
-<<<<<<< HEAD
-
     const auto args = getCLIArguments(argc,argv);
-
-=======
-
-    const auto args = getCLIArguments(argc,argv);
-
->>>>>>> bd63ad6d
     if(args.Model==ModelID::ModelIDs::NotSet) {
         std::cerr << "Your Model parameter does not match with the implemented Models." << std::endl;
         ShowInputError();
@@ -231,14 +223,7 @@
             std::pair<std::vector<double>,std::vector<double>> parameters = modelPointer->initModel(linestr);
             par=parameters.first;
             parCT = parameters.second;
-<<<<<<< HEAD
             if(args.TerminalOutput) modelPointer->write();
-=======
-
-            if(args.TerminalOutput) modelPointer->write();
-
-
->>>>>>> bd63ad6d
             if(args.TerminalOutput)
             {
                 std::cout<<"Calculating EWPT in default settings with:\n mu = "<<modelPointer->get_scale()
