--- conflicted
+++ resolved
@@ -86,7 +86,6 @@
     else if(argc < 5)
     {
         throw std::runtime_error("Too few arguments.");
-<<<<<<< HEAD
     }
 
 
@@ -127,51 +126,6 @@
         res.OutputFile = args.at(2);
         res.Line = std::stoi(args.at(3));
     }
-
-=======
-    }
-
-
-    ReturnType res;
-    std::string prefix{"--"};
-    bool UsePrefix = StringStartsWith(args.at(0),prefix);
-    if(UsePrefix)
-    {
-        for(const auto& arg: args)
-        {
-            auto el = arg;
-            std::transform(el.begin(), el.end(), el.begin(), ::tolower);
-            if(StringStartsWith(el,"--model="))
-            {
-                res.Model = BSMPT::ModelID::getModel(el.substr(std::string("--model=").size()));
-            }
-            else if(StringStartsWith(el,"--input="))
-            {
-                res.InputFile = arg.substr(std::string("--input=").size());
-            }
-            else if(StringStartsWith(el,"--output="))
-            {
-                res.OutputFile = arg.substr(std::string("--output=").size());
-            }
-            else if(StringStartsWith(el,"--firstline="))
-            {
-                res.Line = std::stoi(el.substr(std::string("--line=").size()));
-            }
-            else if(StringStartsWith(el,"--vw="))
-            {
-                res.vw = std::stod(el.substr(std::string("--vw=").size()));
-            }
-        }
-    }
-    else{
-        res.Model = ModelID::getModel(args.at(0));
-        res.InputFile = args.at(1);
-        res.OutputFile = args.at(2);
-        res.Line = std::stoi(args.at(3));
-    }
-
-
->>>>>>> ffa295d4
     return res;
 }
 
@@ -253,22 +207,10 @@
 
 
 
-	std::vector<double> vTree;
-
-
-    for(size_t k=0;k<dim;k++) vTree.push_back(modelPointer->get_vevTreeMin(k));
-<<<<<<< HEAD
+    std::vector<double> vTree = modelPointer->get_vevTreeMin();
 	std::vector<double> parStart,parEnd;
     parStart = std::vector<double>(modelPointer->get_NHiggs(),0);
     auto EWPT = Minimizer::PTFinder_gen_all(modelPointer,0,300);
-=======
-
-
-	std::vector<double> parStart,parEnd;
-	for(int i=0;i<8;i++) parStart.push_back(0);
-    auto EWPT = Minimizer::PTFinder_gen_all(modelPointer,0,300);
-
->>>>>>> ffa295d4
 
 	// find the minimum in the symmetric phase. For this minimise at T = Tc + 1
     std::vector<double> vevsymmetricSolution,checksym, startpoint;
@@ -287,37 +229,18 @@
 
     struct Baryo::GSL_integration_mubl p;
     p.init(args.vw,EWPT.EWMinimum,vevsymmetricSolution,EWPT.Tc,modelPointer);
-<<<<<<< HEAD
-
-=======
-
-
-
-
->>>>>>> ffa295d4
+
     std::cout << "vw = " << args.vw << std::endl;
     std::cout << "LW = " << p.getLW()*EWPT.Tc << "/TC" << std::endl;
     std::cout << "T_C = " << EWPT.Tc << std::endl;
     for(size_t i=0;i<modelPointer->get_NHiggs();i++) std::cout << "v_" << i << " = " << EWPT.EWMinimum.at(i) << std::endl;
 
-	// double res = K1_fermion_interp(2.5,3.7);
-	// std::cout << "res = " << res << std::endl;
-
-
-<<<<<<< HEAD
     size_t nstep = 1000;
 	double zmin = 0;
     double stepsize = (p.getZMAX()-zmin)/nstep;
 	outfile << "z\tmu_{B_L}" << std::endl;
 
     for(size_t i=0;i<=nstep;i++){
-=======
-	int nstep = 1000;
-	double zmin = 0;
-    double stepsize = (p.getZMAX()-zmin)/nstep;
-	outfile << "z\tmu_{B_L}" << std::endl;
-	for(int i=0;i<=nstep;i++){
->>>>>>> ffa295d4
 		double z= zmin + stepsize*i;
         outfile << z << sep << Baryo::mubl_func(z,&p) << std::endl;
 
